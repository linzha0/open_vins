--- conflicted
+++ resolved
@@ -257,17 +257,10 @@
         F.block(p_id, p_id, 3, 3).setIdentity();
 
         G.block(th_id, 0, 3, 3) = -dR * Jr_so3(-w_hat * dt) * dt;
-<<<<<<< HEAD
         G.block(v_id, 3, 3, 3) = -Rfej.transpose() * dt;
-        G.block(p_id, 3, 3, 3) = -.5 * Rfej.transpose() * dt * dt;
+        G.block(p_id, 3, 3, 3) = -0.5 * Rfej.transpose() * dt * dt;
         G.block(bg_id, 6, 3, 3) = dt*Eigen::Matrix<double,3,3>::Identity();
         G.block(ba_id, 9, 3, 3) = dt*Eigen::Matrix<double,3,3>::Identity();
-=======
-        G.block(bg_id, 3, 3, 3).setIdentity();
-        G.block(v_id, 6, 3, 3) = -Rfej.transpose() * dt;
-        G.block(ba_id, 9, 3, 3).setIdentity();
-        G.block(p_id, 6, 3, 3) = -0.5 * Rfej.transpose() * dt * dt;
->>>>>>> 5d9d56d8
 
     } else {
 
@@ -284,17 +277,10 @@
         F.block(p_id, p_id, 3, 3).setIdentity();
 
         G.block(th_id, 0, 3, 3) = -Exp(-w_hat * dt) * Jr_so3(-w_hat * dt) * dt;
-<<<<<<< HEAD
-        G.block(v_id, 3, 3, 3) = -imu->Rot().transpose() * dt;
-        G.block(p_id, 3, 3, 3) = -0.5 * imu->Rot().transpose() * dt * dt;
+        G.block(v_id, 3, 3, 3) = -R_Gtoi.transpose() * dt;
+        G.block(p_id, 3, 3, 3) = -0.5 * R_Gtoi.transpose() * dt * dt;
         G.block(bg_id, 6, 3, 3) = dt*Eigen::Matrix<double,3,3>::Identity();
         G.block(ba_id, 9, 3, 3) = dt*Eigen::Matrix<double,3,3>::Identity();
-=======
-        G.block(bg_id, 3, 3, 3).setIdentity();
-        G.block(v_id, 6, 3, 3) = -R_Gtoi.transpose() * dt;
-        G.block(ba_id, 9, 3, 3).setIdentity();
-        G.block(p_id, 6, 3, 3) = -0.5 * R_Gtoi.transpose() * dt * dt;
->>>>>>> 5d9d56d8
     }
 
     // Construct our discrete noise covariance matrix
